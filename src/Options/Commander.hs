<<<<<<< HEAD
{-# LANGUAGE UndecidableInstances #-}
{-# LANGUAGE BlockArguments #-}
{-# LANGUAGE LambdaCase #-}
{-# LANGUAGE DeriveGeneric #-}
{-# LANGUAGE DerivingVia #-}
{-# LANGUAGE StandaloneDeriving #-}
{-# LANGUAGE GeneralizedNewtypeDeriving #-}
{-# LANGUAGE OverloadedStrings #-}
{-# LANGUAGE FlexibleInstances #-}
{-# LANGUAGE TypeFamilies #-}
{-# LANGUAGE ScopedTypeVariables #-}
{-# LANGUAGE RecordWildCards #-}
{-# LANGUAGE TypeApplications #-}
{-# LANGUAGE RankNTypes #-}
{-# LANGUAGE AllowAmbiguousTypes #-}
{-# LANGUAGE PolyKinds #-}
{-# LANGUAGE GADTs #-}
{-# LANGUAGE TypeOperators #-}
{-# LANGUAGE DataKinds #-}
{-# LANGUAGE DeriveFunctor #-}
=======
>>>>>>> 8ad642b6
{- |
Module: Options.Commander
Description: A set of combinators for constructing and executing command line programs
Copyright: (c) Samuel Schlesinger 2020
License: MIT
Maintainer: sgschlesinger@gmail.com
Stability: experimental
Portability: POSIX, Windows

Commander is an embedded domain specific language describing a command line
interface, along with ways to run those as real programs. An complete example
of such a command line interface is:


The point of this library is mainly so that you can write command line
interfaces quickly and easily, with somewhat useful help messages, and 
not have to write any boilerplate.
-}
module Options.Commander (
<<<<<<< HEAD
  -- ** Parsing Arguments and Options
  {- |
    If you want to use a Haskell type as an argument or option, you will need
    to implement the 'Unrender' class. Your type needs to be 'Typeable' for
    the sake of generating documentation.
  -}
  Unrender(unrender),
  Alternate(Alternate,Primary), AltEither, altEither,
=======
>>>>>>> 8ad642b6
  -- ** Defining CLI Programs
  {- |
    To construct a 'ProgramT' (a specification of a CLI program), you can
    have 'arg'uments, 'opt'ions, 'raw' actions in a monad (typically IO),
    'sub'programs, 'named' programs, 'env'ironment variables, you can combine 
    programs together using '<+>', and you can generate primitive 'usage'
    information with 'usage'. There are combinators for retrieving environment
    variables as well. We also have a convenience combinator, 'toplevel',
    which lets you add a name and a help command to your program using the 'usage' combinator.
  -}
  {- |
    Each 'ProgramT' has a type level description, build from these type level
    combinators.
  -}
    toplevel, usage
  , module  Options.Commander.Annotated
  , module  Options.Commander.Argument
  , module  Options.Commander.Combine
  , module  Options.Commander.Description
  , module  Options.Commander.Environment
  , module  Options.Commander.Flag
  , module  Options.Commander.Imports
  , module  Options.Commander.Internal
  , module  Options.Commander.Middleware
  , module  Options.Commander.Named
  , module  Options.Commander.Option
  , module  Options.Commander.Raw
  , module  Options.Commander.Sequence
  , module  Options.Commander.Subcommand

  -- ** Interpreting CLI Programs
  {- |
    The 'HasProgram' class forms the backbone of this library, defining the
    syntax for CLI programs using the 'ProgramT' data family, and defining
    the interpretation of all of the various pieces of a CLI.
  -}
  -- ** Run CLI Programs
  {- |
    To run a 'ProgramT' (a specification of a CLI program), you will 
    need to use 'command' or 'command_'.
  -}
  , module  Options.Commander.Program

  -- ** Parsing Arguments and Options
  {- |
    If you want to use a Haskell type as an argument or option, you will need
    to implement the 'Unrender' class. Your type needs to be 'Typeable' for
    the sake of generating documentation.
  -}
  , module  Options.Commander.Unrender

  -- ** The CommanderT Monad
  {- |
    The 'CommanderT' monad is how your CLI programs are interpreted by 'run'.
    It has the ability to backtrack and it maintains some state.
  -}
  , module Control.Monad.Commander
) where

<<<<<<< HEAD
import Control.Applicative (Alternative(..))
import Control.Arrow (first)
import Control.Monad (ap, void, (<=<))
import Control.Monad.Trans (MonadIO(..), MonadTrans(..))
import Data.Functor (($>))
import Data.HashMap.Strict as HashMap
import Data.HashSet as HashSet
import Data.Int
import Data.Text (Text, pack, unpack, stripPrefix, find)
import Data.Text.Read (decimal, signed)
import Data.Word
import GHC.TypeLits (Symbol, KnownSymbol)
import GHC.Generics (Generic)
import Numeric.Natural
import System.Environment (getArgs, lookupEnv)
import Data.Typeable (Typeable)
import qualified Data.ByteString as SBS
import qualified Data.ByteString.Char8 as BS8
import qualified Data.ByteString.Lazy as LBS
import Control.Monad.Commander
import Data.Tree
import Options.Commander.Internal (showSymbol, showTypeRep)

-- | A class for interpreting command line arguments into Haskell types.
class Typeable t => Unrender t where
  unrender :: Text -> Maybe t

instance Unrender String where
  unrender = Just . unpack

instance Unrender Text where
  unrender = Just

instance Unrender SBS.ByteString where
  unrender = Just . BS8.pack . unpack

instance Unrender LBS.ByteString where
  unrender = fmap LBS.fromStrict <$> unrender

-- | A useful default unrender for small, bounded data types.
unrenderSmall :: (Enum a, Bounded a, Show a) => Text -> Maybe a
unrenderSmall = flip Prelude.lookup [(pack $ show x, x) | x <- [minBound..maxBound]]

instance Unrender () where
  unrender = unrenderSmall

-- | Allows alternate unrendering.
data Alternate a b = Alternate a | Primary b deriving (Show, Eq, Ord, Functor)

-- | Compatibility type for the old Unrender Either instance. Use altEither to convert AltEither to Either.
type AltEither a b = Alternate b a

-- | Compatibility type for the old Unrender Either instance.
altEither :: forall a b. AltEither a b -> Either a b
altEither = \case
  Alternate x -> Right x
  Primary   x -> Left  x

instance (Unrender a, Unrender b) => Unrender (Alternate a b) where
  unrender x = (Primary <$> unrender x) <|> (Alternate <$> unrender x)

instance Unrender Bool where
  unrender = unrenderSmall

newtype WrappedIntegral i = WrappedIntegral i
  deriving newtype (Num, Real, Ord, Eq, Enum, Integral)

instance (Typeable i, Integral i) => Unrender (WrappedIntegral i) where
  unrender = either (const Nothing) h . signed decimal where
    h (n, "") = Just (fromInteger n)
    h _ = Nothing

deriving via WrappedIntegral Integer instance Unrender Integer
deriving via WrappedIntegral Int instance Unrender Int
deriving via WrappedIntegral Int8 instance Unrender Int8
deriving via WrappedIntegral Int16 instance Unrender Int16
deriving via WrappedIntegral Int32 instance Unrender Int32
deriving via WrappedIntegral Int64 instance Unrender Int64

newtype WrappedNatural i = WrappedNatural i
  deriving newtype (Num, Real, Ord, Eq, Enum, Integral)

instance (Typeable i, Integral i) => Unrender (WrappedNatural i) where
  unrender = either (const Nothing) h . decimal where
    h (n, "") = if n >= 0 then Just (fromInteger n) else Nothing
    h _ = Nothing 

deriving via WrappedNatural Natural instance Unrender Natural
deriving via WrappedNatural Word instance Unrender Word
deriving via WrappedNatural Word8 instance Unrender Word8
deriving via WrappedNatural Word16 instance Unrender Word16
deriving via WrappedNatural Word32 instance Unrender Word32
deriving via WrappedNatural Word64 instance Unrender Word64

instance Unrender Char where
  unrender = find (const True)

-- | The type level combinator for constructing 'named' programs, giving your
-- program a name at the toplevel for the sake of documentation.
data Named :: Symbol -> *

-- | The type level 'arg'ument combinator, with a 'Symbol' designating the
-- name of that argument.
data Arg :: Symbol -> * -> *

-- | The type level 'opt'ion combinator, with a 'Symbol' designating the
-- option's name and another representing the metavariables name for
-- documentation purposes.
data Opt :: Symbol -> Symbol -> * -> *
=======
import Control.Monad.IO.Class (MonadIO(liftIO))
>>>>>>> 8ad642b6

import Control.Monad.Commander

import Options.Commander.Annotated
import Options.Commander.Argument
import Options.Commander.Combine
import Options.Commander.Description
import Options.Commander.Environment
import Options.Commander.Flag
import Options.Commander.Imports
import Options.Commander.Internal
import Options.Commander.Middleware
import Options.Commander.Named
import Options.Commander.Option
import Options.Commander.Program
import Options.Commander.Raw
import Options.Commander.Sequence
import Options.Commander.Subcommand
import Options.Commander.Unrender


-- | A convenience combinator that constructs the program I often want
-- to run out of a program I want to write.
toplevel :: forall s p m. (HasProgram p, KnownSymbol s, MonadIO m) 
         => ProgramT p m () 
         -> ProgramT (Named s & (Sub '["help","-h","--help"] & Raw + p)) m ()
toplevel p = named (subMulti (usage @(Named s & (Sub '["help","-h","--help"] & Raw + p))) <+> p)

-- | A meta-combinator that takes a type-level description of a command 
-- line program and produces a simple usage program.
usage :: forall p m. (MonadIO m, HasProgram p) => ProgramT Raw m ()
usage = raw $ liftIO do
  putStrLn "usage:"
  putStrLn (document @p)
<|MERGE_RESOLUTION|>--- conflicted
+++ resolved
@@ -1,26 +1,3 @@
-<<<<<<< HEAD
-{-# LANGUAGE UndecidableInstances #-}
-{-# LANGUAGE BlockArguments #-}
-{-# LANGUAGE LambdaCase #-}
-{-# LANGUAGE DeriveGeneric #-}
-{-# LANGUAGE DerivingVia #-}
-{-# LANGUAGE StandaloneDeriving #-}
-{-# LANGUAGE GeneralizedNewtypeDeriving #-}
-{-# LANGUAGE OverloadedStrings #-}
-{-# LANGUAGE FlexibleInstances #-}
-{-# LANGUAGE TypeFamilies #-}
-{-# LANGUAGE ScopedTypeVariables #-}
-{-# LANGUAGE RecordWildCards #-}
-{-# LANGUAGE TypeApplications #-}
-{-# LANGUAGE RankNTypes #-}
-{-# LANGUAGE AllowAmbiguousTypes #-}
-{-# LANGUAGE PolyKinds #-}
-{-# LANGUAGE GADTs #-}
-{-# LANGUAGE TypeOperators #-}
-{-# LANGUAGE DataKinds #-}
-{-# LANGUAGE DeriveFunctor #-}
-=======
->>>>>>> 8ad642b6
 {- |
 Module: Options.Commander
 Description: A set of combinators for constructing and executing command line programs
@@ -40,17 +17,6 @@
 not have to write any boilerplate.
 -}
 module Options.Commander (
-<<<<<<< HEAD
-  -- ** Parsing Arguments and Options
-  {- |
-    If you want to use a Haskell type as an argument or option, you will need
-    to implement the 'Unrender' class. Your type needs to be 'Typeable' for
-    the sake of generating documentation.
-  -}
-  Unrender(unrender),
-  Alternate(Alternate,Primary), AltEither, altEither,
-=======
->>>>>>> 8ad642b6
   -- ** Defining CLI Programs
   {- |
     To construct a 'ProgramT' (a specification of a CLI program), you can
@@ -110,119 +76,8 @@
   , module Control.Monad.Commander
 ) where
 
-<<<<<<< HEAD
-import Control.Applicative (Alternative(..))
-import Control.Arrow (first)
-import Control.Monad (ap, void, (<=<))
-import Control.Monad.Trans (MonadIO(..), MonadTrans(..))
-import Data.Functor (($>))
-import Data.HashMap.Strict as HashMap
-import Data.HashSet as HashSet
-import Data.Int
-import Data.Text (Text, pack, unpack, stripPrefix, find)
-import Data.Text.Read (decimal, signed)
-import Data.Word
-import GHC.TypeLits (Symbol, KnownSymbol)
-import GHC.Generics (Generic)
-import Numeric.Natural
-import System.Environment (getArgs, lookupEnv)
-import Data.Typeable (Typeable)
-import qualified Data.ByteString as SBS
-import qualified Data.ByteString.Char8 as BS8
-import qualified Data.ByteString.Lazy as LBS
-import Control.Monad.Commander
-import Data.Tree
-import Options.Commander.Internal (showSymbol, showTypeRep)
 
--- | A class for interpreting command line arguments into Haskell types.
-class Typeable t => Unrender t where
-  unrender :: Text -> Maybe t
-
-instance Unrender String where
-  unrender = Just . unpack
-
-instance Unrender Text where
-  unrender = Just
-
-instance Unrender SBS.ByteString where
-  unrender = Just . BS8.pack . unpack
-
-instance Unrender LBS.ByteString where
-  unrender = fmap LBS.fromStrict <$> unrender
-
--- | A useful default unrender for small, bounded data types.
-unrenderSmall :: (Enum a, Bounded a, Show a) => Text -> Maybe a
-unrenderSmall = flip Prelude.lookup [(pack $ show x, x) | x <- [minBound..maxBound]]
-
-instance Unrender () where
-  unrender = unrenderSmall
-
--- | Allows alternate unrendering.
-data Alternate a b = Alternate a | Primary b deriving (Show, Eq, Ord, Functor)
-
--- | Compatibility type for the old Unrender Either instance. Use altEither to convert AltEither to Either.
-type AltEither a b = Alternate b a
-
--- | Compatibility type for the old Unrender Either instance.
-altEither :: forall a b. AltEither a b -> Either a b
-altEither = \case
-  Alternate x -> Right x
-  Primary   x -> Left  x
-
-instance (Unrender a, Unrender b) => Unrender (Alternate a b) where
-  unrender x = (Primary <$> unrender x) <|> (Alternate <$> unrender x)
-
-instance Unrender Bool where
-  unrender = unrenderSmall
-
-newtype WrappedIntegral i = WrappedIntegral i
-  deriving newtype (Num, Real, Ord, Eq, Enum, Integral)
-
-instance (Typeable i, Integral i) => Unrender (WrappedIntegral i) where
-  unrender = either (const Nothing) h . signed decimal where
-    h (n, "") = Just (fromInteger n)
-    h _ = Nothing
-
-deriving via WrappedIntegral Integer instance Unrender Integer
-deriving via WrappedIntegral Int instance Unrender Int
-deriving via WrappedIntegral Int8 instance Unrender Int8
-deriving via WrappedIntegral Int16 instance Unrender Int16
-deriving via WrappedIntegral Int32 instance Unrender Int32
-deriving via WrappedIntegral Int64 instance Unrender Int64
-
-newtype WrappedNatural i = WrappedNatural i
-  deriving newtype (Num, Real, Ord, Eq, Enum, Integral)
-
-instance (Typeable i, Integral i) => Unrender (WrappedNatural i) where
-  unrender = either (const Nothing) h . decimal where
-    h (n, "") = if n >= 0 then Just (fromInteger n) else Nothing
-    h _ = Nothing 
-
-deriving via WrappedNatural Natural instance Unrender Natural
-deriving via WrappedNatural Word instance Unrender Word
-deriving via WrappedNatural Word8 instance Unrender Word8
-deriving via WrappedNatural Word16 instance Unrender Word16
-deriving via WrappedNatural Word32 instance Unrender Word32
-deriving via WrappedNatural Word64 instance Unrender Word64
-
-instance Unrender Char where
-  unrender = find (const True)
-
--- | The type level combinator for constructing 'named' programs, giving your
--- program a name at the toplevel for the sake of documentation.
-data Named :: Symbol -> *
-
--- | The type level 'arg'ument combinator, with a 'Symbol' designating the
--- name of that argument.
-data Arg :: Symbol -> * -> *
-
--- | The type level 'opt'ion combinator, with a 'Symbol' designating the
--- option's name and another representing the metavariables name for
--- documentation purposes.
-data Opt :: Symbol -> Symbol -> * -> *
-=======
 import Control.Monad.IO.Class (MonadIO(liftIO))
->>>>>>> 8ad642b6
 
 import Control.Monad.Commander
 
