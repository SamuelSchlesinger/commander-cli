--- conflicted
+++ resolved
@@ -124,7 +124,7 @@
     The 'CommanderT' monad is how your CLI programs are interpreted by 'run'.
     It has the ability to backtrack and it maintains some state.
   -}
-  CommanderT(Action, Defeat, Victory), runCommanderT, initialState, takeOptions, State(State, arguments, options, flags),
+  CommanderT(Action, Defeat, Victory), runCommanderT, State,
   -- ** Middleware for CommanderT
   {- |
     If you want to modify your interpreted CLI program, in its 'CommanderT'
@@ -148,387 +148,6 @@
 import Options.Commander.Environment
 import Options.Commander.Option
 
-<<<<<<< HEAD
-=======
--- | A class for interpreting command line arguments into Haskell types.
-class Typeable t => Unrender t where
-  unrender :: Text -> Maybe t
-
-instance Unrender String where
-  unrender = Just . unpack
-
-instance Unrender Text where
-  unrender = Just
-
-instance Unrender SBS.ByteString where
-  unrender = Just . BS8.pack . unpack
-
-instance Unrender LBS.ByteString where
-  unrender = fmap LBS.fromStrict <$> unrender
-
--- | A useful default unrender for small, bounded data types.
-unrenderSmall :: (Enum a, Bounded a, Show a) => Text -> Maybe a
-unrenderSmall = flip Prelude.lookup [(pack $ show x, x) | x <- [minBound..maxBound]]
-
-instance Unrender () where
-  unrender = unrenderSmall
-
-instance (Unrender a, Unrender b) => Unrender (Either a b) where
-  unrender x = leftCase x <|> rightCase x where
-    leftCase  = fmap Left  . unrender
-    rightCase = fmap Right . unrender
-
-instance Unrender Bool where
-  unrender = unrenderSmall
-
-newtype WrappedIntegral i = WrappedIntegral i
-  deriving newtype (Num, Real, Ord, Eq, Enum, Integral)
-
-instance (Typeable i, Integral i) => Unrender (WrappedIntegral i) where
-  unrender = either (const Nothing) h . signed decimal where
-    h (n, "") = Just (fromInteger n)
-    h _ = Nothing
-
-deriving via WrappedIntegral Integer instance Unrender Integer
-deriving via WrappedIntegral Int instance Unrender Int
-deriving via WrappedIntegral Int8 instance Unrender Int8
-deriving via WrappedIntegral Int16 instance Unrender Int16
-deriving via WrappedIntegral Int32 instance Unrender Int32
-deriving via WrappedIntegral Int64 instance Unrender Int64
-
-newtype WrappedNatural i = WrappedNatural i
-  deriving newtype (Num, Real, Ord, Eq, Enum, Integral)
-
-instance (Typeable i, Integral i) => Unrender (WrappedNatural i) where
-  unrender = either (const Nothing) h . decimal where
-    h (n, "") = if n >= 0 then Just (fromInteger n) else Nothing
-    h _ = Nothing 
-
-deriving via WrappedNatural Natural instance Unrender Natural
-deriving via WrappedNatural Word instance Unrender Word
-deriving via WrappedNatural Word8 instance Unrender Word8
-deriving via WrappedNatural Word16 instance Unrender Word16
-deriving via WrappedNatural Word32 instance Unrender Word32
-deriving via WrappedNatural Word64 instance Unrender Word64
-
-instance Unrender Char where
-  unrender = find (const True)
-
--- | The type level combinator for constructing 'named' programs, giving your
--- program a name at the toplevel for the sake of documentation.
-data Named :: Symbol -> *
-
--- | The type level 'arg'ument combinator, with a 'Symbol' designating the
--- name of that argument.
-data Arg :: Symbol -> * -> *
-
--- | The type level 'opt'ion combinator, with a 'Symbol' designating the
--- option's name and another representing the metavariables name for
--- documentation purposes.
-data Opt :: Symbol -> Symbol -> * -> *
-
--- | The type level 'flag' combinator, taking a name as input, allowing your
--- program to take flags with the syntax @~flag@.
-data Flag :: Symbol -> *
-
--- | The type level 'env'ironment variable combinator, taking a name as
--- input, allowing your program to take environment variables as input
--- automatically.
-data Env :: Optionality -> Symbol -> * -> *
-
--- | The type level 'raw' monadic program combinator, allowing a command line
--- program to just do some computation.
-data Raw :: *
-
--- | The type level 'description' combinator, allowing a command line program
--- to have better documentation.
-data Description :: Symbol -> *
-
--- | The type level 'annotated' combinator, allowing a command line 
-data Annotated :: Symbol -> * -> *
-
--- | The type level tag for whether or not a variable is required or not.
-data Optionality = Required | Optional
-
--- | The type level program sequencing combinator, taking two program types
--- and sequencing them one after another.
-data (&) :: k -> * -> *
-infixr 4 &
-
--- | The type level combining combinator, taking two program types as
--- input, and being interpreted as a program which attempts to run the
--- first command line program and, if parsing its flags, subprograms,
--- options or arguments fails, runs the second, otherwise failing.
-data a + b
-infixr 2 +
-
--- | This is the 'State' that the 'CommanderT' library uses for its role in
--- this library. It is not inlined, because that does nothing but obfuscate
--- the 'CommanderT' monad. It consists of 'arguments', 'options', and
--- 'flags'.
-data State = State 
-  { arguments :: [Text]
-  , options :: HashMap Text Text
-  , flags :: HashSet Text
-  } deriving (Generic, Show, Eq, Ord)
-
--- | This is the workhorse of the library. Basically, it allows you to 
--- 'run' your 'ProgramT'
--- representation of your program as a 'CommanderT' and pump the 'State'
--- through it until you've processed all of the arguments, options, and
--- flags that you have specified must be used in your 'ProgramT'. You can
--- think of 'ProgramT' as a useful syntax for command line programs, but
--- 'CommanderT' as the semantics of that program. We also give the ability
--- to 'hoist' 'ProgramT' actions between monads if you can uniformly turn
--- computations in one into another. We also store 'documentation' in the
--- form of a @'Forest' 'String'@, in order to automatically generate
--- 'usage' programs.
-class HasProgram p where
-  data ProgramT p (m :: * -> *) a
-  run :: ProgramT p IO a -> CommanderT State IO a
-  hoist :: (forall x. m x -> n x) -> ProgramT p m a -> ProgramT p n a
-  documentation :: Forest String
-
-instance (Unrender t, KnownSymbol name, HasProgram p) => HasProgram (Env 'Required name t & p) where
-  newtype ProgramT (Env 'Required name t & p) m a = EnvProgramT'Required { unEnvProgramT'Required :: t -> ProgramT p m a }
-  run f = Action $ \state -> do
-    val <- lookupEnv (symbolVal (Proxy @name))
-    case val of
-      Just v ->
-        case unrender (pack v) of
-          Just t -> return (run (unEnvProgramT'Required f t), state)  
-          Nothing -> return (Defeat, state)
-      Nothing -> return (Defeat, state)
-  hoist n (EnvProgramT'Required f) = EnvProgramT'Required (hoist n . f)
-  documentation = [Node
-    ("required env: " <> symbolVal (Proxy @name)
-    <> " :: " <> show (typeRep (Proxy @t)))
-    (documentation @p)]
-
-instance (Unrender t, KnownSymbol name, HasProgram p) => HasProgram (Env 'Optional name t & p) where
-  data ProgramT (Env 'Optional name t & p) m a = EnvProgramT'Optional
-    { unEnvProgramT'Optional :: Maybe t -> ProgramT p m a
-    , unEnvDefault :: Maybe t }
-  run f = Action $ \state -> do
-    val <- lookupEnv (symbolVal (Proxy @name))
-    case val of
-      Just v -> do
-        case unrender @t (pack v) of
-          Just t -> return (run (unEnvProgramT'Optional f (Just t)), state)  
-          Nothing -> return (Defeat, state)
-      Nothing -> return (run (unEnvProgramT'Optional f (unEnvDefault f)), state)
-
-  hoist n (EnvProgramT'Optional f d) = EnvProgramT'Optional (hoist n . f) d
-  documentation = [Node
-    ("optional env: " <> symbolVal (Proxy @name)
-    <> " :: " <> show (typeRep (Proxy @t)))
-    (documentation @p)]
-
-instance (Unrender t, KnownSymbol name, HasProgram p) => HasProgram (Arg name t & p) where
-  newtype ProgramT (Arg name t & p) m a = ArgProgramT { unArgProgramT :: t -> ProgramT p m a }
-  run f = Action $ \State{..} -> do
-    case arguments of
-      (x : xs) -> 
-        case unrender x of
-          Just t -> return (run (unArgProgramT f t), State{ arguments = xs, .. })  
-          Nothing -> return (Defeat, State{..})
-      [] -> return (Defeat, State{..})
-  hoist n (ArgProgramT f) = ArgProgramT (hoist n . f)
-  documentation = [Node
-    ("argument: " <> symbolVal (Proxy @name)
-    <> " :: " <> show (typeRep (Proxy @t)))
-    (documentation @p)]
-
-instance (HasProgram x, HasProgram y) => HasProgram (x + y) where
-  data ProgramT (x + y) m a = ProgramT x m a :+: ProgramT y m a
-  run (f :+: g) = run f <|> run g
-  hoist n (f :+: g) = hoist n f :+: hoist n g
-  documentation = documentation @x <> documentation @y
-
-infixr 2 :+:
-
-instance HasProgram Raw where
-  newtype ProgramT Raw m a = RawProgramT { unRawProgramT :: m a }
-  run = liftIO . unRawProgramT
-  hoist n (RawProgramT m) = RawProgramT (n m)
-  documentation = []
-
-instance (KnownSymbol name, KnownSymbol option, HasProgram p, Unrender t) => HasProgram (Opt option name t & p) where
-  data ProgramT (Opt option name t & p) m a = OptProgramT
-    { unOptProgramT :: Maybe t -> ProgramT p m a
-    , unOptDefault :: Maybe t }
-  run f = Action $ \State{..} -> do
-    case HashMap.lookup (pack $ symbolVal (Proxy @option)) options of
-      Just opt' -> 
-        case unrender opt' of
-          Just t -> return (run (unOptProgramT f (Just t)), State{..})
-          Nothing -> return (Defeat, State{..})
-      Nothing  -> return (run (unOptProgramT f (unOptDefault f)), State{..})
-  hoist n (OptProgramT f d) = OptProgramT (hoist n . f) d
-  documentation = [Node
-    ("option: -" <> symbolVal (Proxy @option)
-    <> " <" <> symbolVal (Proxy @name)
-    <> " :: " <> show (typeRep (Proxy @t))
-    <> ">")
-    (documentation @p)]
-
-instance (KnownSymbol flag, HasProgram p) => HasProgram (Flag flag & p) where
-  newtype ProgramT (Flag flag & p) m a = FlagProgramT { unFlagProgramT :: Bool -> ProgramT p m a }
-  run f = Action $ \State{..} -> do
-    let presence = HashSet.member (pack (symbolVal (Proxy @flag))) flags
-    return (run (unFlagProgramT f presence), State{..})
-  hoist n = FlagProgramT . fmap (hoist n) . unFlagProgramT
-  documentation = [Node
-    ("flag: ~" <> symbolVal (Proxy @flag))
-    (documentation @p)]
-
-instance (KnownSymbol name, HasProgram p) => HasProgram (Named name & p) where
-  newtype ProgramT (Named name & p) m a = NamedProgramT { unNamedProgramT :: ProgramT p m a }
-  run = run . unNamedProgramT 
-  hoist n = NamedProgramT . hoist n . unNamedProgramT
-  documentation = [Node
-    ("name: " <> symbolVal (Proxy @name))
-    (documentation @p)]
-
-instance (KnownSymbol description, HasProgram p) => HasProgram (Description description & p) where
-  newtype ProgramT (Description description & p) m a = DescriptionProgramT { unDescriptionProgramT :: ProgramT p m a }
-  run = run . unDescriptionProgramT 
-  hoist n = DescriptionProgramT . hoist n . unDescriptionProgramT
-  documentation = [Node
-    ("description: " <> symbolVal (Proxy @description))
-    []] <> documentation @p
-
-instance (KnownSymbol annotation, HasProgram (combinator & p)) => HasProgram (Annotated annotation combinator & p) where
-  newtype ProgramT (Annotated annotation combinator & p) m a = AnnotatedProgramT { unAnnotatedProgramT :: ProgramT (combinator & p) m a }
-  run = run . unAnnotatedProgramT 
-  hoist n = AnnotatedProgramT . hoist n . unAnnotatedProgramT
-  documentation = fmap (\(Node x s) -> Node (x <> ", " <> symbolVal (Proxy @annotation)) s) (documentation @(combinator & p))
-
-instance (KnownSymbol sub, HasProgram p) => HasProgram (sub & p) where
-  newtype ProgramT (sub & p) m a = SubProgramT { unSubProgramT :: ProgramT p m a }
-  run s = Action $ \State{..} -> do 
-    case arguments of
-      (x : xs) -> 
-        if x == pack (symbolVal $ Proxy @sub) 
-          then return (run $ unSubProgramT s, State{arguments = xs, ..})
-          else return (Defeat, State{..})
-      [] -> return (Defeat, State{..})
-  hoist n = SubProgramT . hoist n . unSubProgramT
-  documentation = [Node
-    ("subprogram: " <> symbolVal (Proxy @sub))
-    (documentation @p)]
-
--- | A simple default for getting out the arguments, options, and flags
--- using 'getArgs'. We use the syntax ~flag for flags and -opt
--- for options, with arguments using the typical ordered representation.
-initialState :: IO State
-initialState = do
-  args <- getArgs
-  return $ takeOptions args
-
-takeOptions :: [String] -> State
-takeOptions = toState . go [] [] []
-  where
-  go opts args flags (('~':x') : z) = go opts args (pack x' : flags) z
-  go opts args flags (('-':x) : y : z) = go ((pack x, pack y) : opts) args flags z
-  go opts args flags (x : y) = go opts (pack x : args) flags y
-  go opts args flags [] = (opts, reverse args, flags)
-  toState (opts, args', flags) = State args' (HashMap.fromList opts) (HashSet.fromList flags) 
-
--- | This is a combinator which runs a 'ProgramT' with the options,
--- arguments, and flags that I get using the 'initialState' function,
--- ignoring the output of the program.
-command_ :: forall p a.
-            HasProgram p 
-         => ProgramT p IO a 
-         -> IO ()
-command_ prog = void $ initialState >>= runCommanderT (run prog)
-
--- | This is a combinator which runs a 'ProgramT' with the options,
--- arguments, and flags that I get using the 'initialState' function,
--- returning 'Just' the output of the program upon successful option and argument
--- parsing and returning 'Nothing' otherwise.
-command :: forall p a.
-           HasProgram p 
-        => ProgramT p IO a 
-        -> IO (Maybe a)
-command prog = initialState >>= runCommanderT (run prog)
-
--- | Required environment variable combinator
-env :: forall name p x m a.
-     KnownSymbol name
-  => (x -> ProgramT p m a)
-  -> ProgramT (Env 'Required name x & p) m a
-env = EnvProgramT'Required
-
--- | Optional environment variable combinator
-envOpt :: forall name x p m a.
-     KnownSymbol name
-  => (Maybe x -> ProgramT p m a)
-  -> ProgramT (Env 'Optional name x & p) m a
-envOpt = flip EnvProgramT'Optional Nothing
-
--- | Optional environment variable combinator with default
-envOptDef :: forall name x p m a.
-     KnownSymbol name
-  => x
-  -> (x -> ProgramT p m a)
-  -> ProgramT (Env 'Optional name x & p) m a
-envOptDef x f = EnvProgramT'Optional { unEnvDefault = Just x, unEnvProgramT'Optional = \case { Just x -> f x; Nothing -> error "Violated invariant of optEnvDef" } }
-
--- | Environment 
-
--- | Argument combinator
-arg :: forall name x p m a.
-       KnownSymbol name
-    => (x -> ProgramT p m a) 
-    -> ProgramT (Arg name x & p) m a 
-arg = ArgProgramT
-
--- | Option combinator
-opt :: forall option name x p m a.
-       (KnownSymbol option, KnownSymbol name)
-    => (Maybe x -> ProgramT p m a) 
-    -> ProgramT (Opt option name x & p) m a
-opt = flip OptProgramT Nothing
-
--- | Option combinator with default
-optDef :: forall option name x p m a.
-     (KnownSymbol option, KnownSymbol name)
-  => x
-  -> (x -> ProgramT p m a)
-  -> ProgramT (Opt option name x & p) m a
-optDef x f = OptProgramT { unOptDefault = Just x, unOptProgramT = \case { Just x -> f x; Nothing -> error "Violated invariant of optDef" } }
-
--- | Raw monadic combinator
-raw :: forall m a.
-       m a 
-    -> ProgramT Raw m a
-raw = RawProgramT
-
--- | Subcommand combinator
-sub :: forall s p m a.
-       KnownSymbol s 
-    => ProgramT p m a 
-    -> ProgramT (s & p) m a
-sub = SubProgramT
-
--- | Named command combinator, useful at the top level for naming
--- a program. Typically, the name will be the name or alias of the
--- executable you expect to produce.
-named :: forall s p m a.
-         KnownSymbol s 
-      => ProgramT p m a 
-      -> ProgramT (Named s & p) m a
-named = NamedProgramT
-
--- | Boolean flag combinator
-flag :: forall f p m a.
-        KnownSymbol f 
-     => (Bool -> ProgramT p m a) 
-     -> ProgramT (Flag f & p) m a
-flag = FlagProgramT
->>>>>>> ff370cc0
 
 -- | A convenience combinator that constructs the program I often want
 -- to run out of a program I want to write.
