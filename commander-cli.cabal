--- conflicted
+++ resolved
@@ -20,17 +20,12 @@
   location: https://github.com/samuelschlesinger/commander-cli
 
 library
-<<<<<<< HEAD
-  exposed-modules:     Options.Commander
+  exposed-modules:     Options.Commander,
+                       Options.Commander.Internal
   default-extensions:  AllowAmbiguousTypes,
                        BlockArguments,
                        DataKinds,
                        DeriveGeneric,
-=======
-  exposed-modules:     Options.Commander,
-                       Options.Commander.Internal
-  other-extensions:    ViewPatterns,
->>>>>>> dce90f64
                        DerivingVia,
                        FlexibleInstances,
                        GADTs,
@@ -56,7 +51,6 @@
   hs-source-dirs:      src
   default-language:    Haskell2010
 
-<<<<<<< HEAD
 executable task-manager
   main-is:             Main.hs
   default-extensions:  BlockArguments,
@@ -80,8 +74,6 @@
   hs-source-dirs:      app
   default-language:    Haskell2010
 
-=======
->>>>>>> dce90f64
 test-suite test-commander
   type:                exitcode-stdio-1.0
   main-is:             Test.hs
