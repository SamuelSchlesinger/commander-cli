--- conflicted
+++ resolved
@@ -123,11 +123,8 @@
                        Test
   default-extensions:  BlockArguments,
                        DataKinds,
-<<<<<<< HEAD
                        KindSignatures,
-=======
                        GADTs,
->>>>>>> 1f781149
                        LambdaCase,
                        OverloadedStrings,
                        TemplateHaskell,
